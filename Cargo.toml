[package]
name = "chronicle-inx"
version = "0.1.0"
authors = ["IOTA Stiftung"]
edition = "2021"
description = "IOTA permanode implemented as an IOTA Node Extension (INX)"
readme = "README.md"
repository = "https://github.com/iotaledger/inx-chronicle"
license = "Apache-2.0"
keywords = ["iota", "storage", "permanode", "node", "inx"]
homepage = "https://www.iota.org"

[lib]
name = "chronicle"
path = "src/lib.rs"

[[bin]]
name = "inx-chronicle"
path = "src/main.rs"

[dependencies]
<<<<<<< HEAD
actix = { version = "0.13", default-features = false, features = ["macros"] }
anyhow = { version = "1.0", default-features = false, features = ["std"] }
async-trait = { version = "0.1", default-features = false }
cfg-if = { version = "1.0", default-features = false }
derive_more = { version = "0.99", default-features = false }
dotenv = { version = "0.15", default-features = false }
env_logger = { version = "0.9", default-features = false }
futures = { version = "0.3", default-features = false }
hex = { version = "0.4", default-features = false }
lazy_static = { version = "1.4", default-features = false }
log = { version = "0.4", default-features = false }
mongodb = { version = "2.1", default-features = false, features = ["tokio-runtime"] }
pin-project = { version = "1.0", default-features = false }
primitive-types = { version = "0.10", default-features = false, features = [ "serde" ] }
prometheus = { version = "0.13", default-features = false }
serde = { version = "1.0", features = ["derive"], default-features = false }
serde_json = { version = "1.0", default-features = false }
serde_urlencoded = { version = "0.7", default-features = false }
thiserror = { version = "1.0", default-features = false }
time = { version = "0.3", default-features = false }
tokio = { version = "1.0", default-features = false }

# API
axum = { version = "0.4", default-features = false, features = ["http1", "json"], optional = true }
hyper = { version = "0.14", default-features = false, features = ["server", "tcp", "stream"], optional = true }
tower = { version = "0.4", default-features = false, optional = true }
tower-http = { version = "0.2", default-features = false, features = ["cors", "catch-panic", "trace"], optional = true }

# Chrysalis types
=======
actix = "0.13"
anyhow = "1.0"
async-trait = "0.1"
cfg-if = "1.0"
derive_more = "0.99"
dotenv = "0.15"
env_logger = "0.9"
futures = "0.3"
hex = "0.4"
log = "0.4"
mongodb = "2.1"
serde = { version = "1.0", features = ["derive"] }
serde_json = "1.0"
serde_urlencoded = "0.7"
thiserror = "1.0"
time = "0.3"
tokio = "1.0"

# API
axum = { version = "0.5", optional = true }
hyper = { version = "0.14", optional = true }
tower = { version = "0.4", optional = true }
tower-http = { version = "0.2", features = ["cors", "catch-panic", "trace"], optional = true }

# API Metrics
lazy_static = { version = "1.4", optional = true }
pin-project = { version = "1.0", optional = true }
prometheus = { version = "0.13", optional = true }

# Chrysalis pt. 2 types
>>>>>>> 1c7ed809
bee-message-cpt2 = { package = "bee-message", version = "0.1", default-features = false, features = ["serde"] }
bee-rest-api-cpt2 = { package = "bee-rest-api", version = "0.1", default-features = false }

# Stardust types
bee-message-stardust = { git = "https://github.com/iotaledger/bee.git", branch = "shimmer-develop", default-features = false, features = ["std", "serde1", "dto"], package = "bee-message" }
<<<<<<< HEAD
bee-rest-api-stardust = { git = "https://github.com/iotaledger/bee.git", branch = "shimmer-develop", default-features = false, package = "bee-rest-api" }

[features]
default = ["api"]
api = ["axum", "hyper", "tower", "tower-http"]
=======
bee-rest-api-stardust = { git = "https://github.com/iotaledger/bee.git", branch = "shimmer-develop", default-features = false, package="bee-rest-api" }

[features]
default = [ "api" ]
api = [ 
    "axum",
    "hyper",
    "tower",
    "tower-http"
]
api-metrics = [ 
    "api",
    "lazy_static",
    "pin-project",
    "prometheus"
]
>>>>>>> 1c7ed809
<|MERGE_RESOLUTION|>--- conflicted
+++ resolved
@@ -19,7 +19,6 @@
 path = "src/main.rs"
 
 [dependencies]
-<<<<<<< HEAD
 actix = { version = "0.13", default-features = false, features = ["macros"] }
 anyhow = { version = "1.0", default-features = false, features = ["std"] }
 async-trait = { version = "0.1", default-features = false }
@@ -29,12 +28,12 @@
 env_logger = { version = "0.9", default-features = false }
 futures = { version = "0.3", default-features = false }
 hex = { version = "0.4", default-features = false }
-lazy_static = { version = "1.4", default-features = false }
+lazy_static = { version = "1.4", default-features = false, optional = true }
 log = { version = "0.4", default-features = false }
 mongodb = { version = "2.1", default-features = false, features = ["tokio-runtime"] }
-pin-project = { version = "1.0", default-features = false }
+pin-project = { version = "1.0", default-features = false, optional = true }
 primitive-types = { version = "0.10", default-features = false, features = [ "serde" ] }
-prometheus = { version = "0.13", default-features = false }
+prometheus = { version = "0.13", default-features = false, optional = true }
 serde = { version = "1.0", features = ["derive"], default-features = false }
 serde_json = { version = "1.0", default-features = false }
 serde_urlencoded = { version = "0.7", default-features = false }
@@ -49,51 +48,12 @@
 tower-http = { version = "0.2", default-features = false, features = ["cors", "catch-panic", "trace"], optional = true }
 
 # Chrysalis types
-=======
-actix = "0.13"
-anyhow = "1.0"
-async-trait = "0.1"
-cfg-if = "1.0"
-derive_more = "0.99"
-dotenv = "0.15"
-env_logger = "0.9"
-futures = "0.3"
-hex = "0.4"
-log = "0.4"
-mongodb = "2.1"
-serde = { version = "1.0", features = ["derive"] }
-serde_json = "1.0"
-serde_urlencoded = "0.7"
-thiserror = "1.0"
-time = "0.3"
-tokio = "1.0"
-
-# API
-axum = { version = "0.5", optional = true }
-hyper = { version = "0.14", optional = true }
-tower = { version = "0.4", optional = true }
-tower-http = { version = "0.2", features = ["cors", "catch-panic", "trace"], optional = true }
-
-# API Metrics
-lazy_static = { version = "1.4", optional = true }
-pin-project = { version = "1.0", optional = true }
-prometheus = { version = "0.13", optional = true }
-
-# Chrysalis pt. 2 types
->>>>>>> 1c7ed809
 bee-message-cpt2 = { package = "bee-message", version = "0.1", default-features = false, features = ["serde"] }
 bee-rest-api-cpt2 = { package = "bee-rest-api", version = "0.1", default-features = false }
 
 # Stardust types
 bee-message-stardust = { git = "https://github.com/iotaledger/bee.git", branch = "shimmer-develop", default-features = false, features = ["std", "serde1", "dto"], package = "bee-message" }
-<<<<<<< HEAD
 bee-rest-api-stardust = { git = "https://github.com/iotaledger/bee.git", branch = "shimmer-develop", default-features = false, package = "bee-rest-api" }
-
-[features]
-default = ["api"]
-api = ["axum", "hyper", "tower", "tower-http"]
-=======
-bee-rest-api-stardust = { git = "https://github.com/iotaledger/bee.git", branch = "shimmer-develop", default-features = false, package="bee-rest-api" }
 
 [features]
 default = [ "api" ]
@@ -108,5 +68,4 @@
     "lazy_static",
     "pin-project",
     "prometheus"
-]
->>>>>>> 1c7ed809
+]