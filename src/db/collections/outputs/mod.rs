// Copyright 2022 IOTA Stiftung
// SPDX-License-Identifier: Apache-2.0

mod indexer;

use std::borrow::Borrow;

use futures::TryStreamExt;
use mongodb::{
    bson::{doc, to_bson, to_document},
    error::Error,
    options::{IndexOptions, InsertManyOptions},
    IndexModel,
};
use serde::{Deserialize, Serialize};
use tracing::instrument;

pub use self::indexer::{
    AliasOutputsQuery, BasicOutputsQuery, FoundryOutputsQuery, IndexedId, NftOutputsQuery, OutputsResult,
};
use crate::{
    db::{
        mongodb::{InsertIgnoreDuplicatesExt, MongoDbCollection, MongoDbCollectionExt},
        MongoDb,
    },
    types::{
        ledger::{
            LedgerOutput, LedgerSpent, MilestoneIndexTimestamp, OutputMetadata, RentStructureBytes, SpentMetadata,
        },
        stardust::block::{
            output::{Output, OutputId},
            Address, BlockId,
        },
        tangle::MilestoneIndex,
    },
};

/// Chronicle Output record.
#[derive(Clone, Debug, Serialize, Deserialize)]
pub struct OutputDocument {
    #[serde(rename = "_id")]
    output_id: OutputId,
    output: Output,
    metadata: OutputMetadata,
    details: OutputDetails,
}

/// The stardust outputs collection.
pub struct OutputCollection {
    db: mongodb::Database,
    collection: mongodb::Collection<OutputDocument>,
}

#[async_trait::async_trait]
impl MongoDbCollection for OutputCollection {
    const NAME: &'static str = "stardust_outputs";
    type Document = OutputDocument;

    fn instantiate(db: &MongoDb, collection: mongodb::Collection<Self::Document>) -> Self {
        Self {
            db: db.db.clone(),
            collection,
        }
    }

    fn collection(&self) -> &mongodb::Collection<Self::Document> {
        &self.collection
    }

    async fn create_indexes(&self) -> Result<(), Error> {
        self.create_index(
            IndexModel::builder()
                .keys(doc! { "details.address": 1 })
                .options(
                    IndexOptions::builder()
                        .unique(false)
                        .name("address_index".to_string())
                        .partial_filter_expression(doc! {
                            "details.address": { "$exists": true },
                        })
                        .build(),
                )
                .build(),
            None,
        )
        .await?;

        self.create_index(
            IndexModel::builder()
                .keys(doc! { "metadata.block_id": 1 })
                .options(
                    IndexOptions::builder()
                        .unique(false)
                        .name("metadata_block_id".to_string())
                        .build(),
                )
                .build(),
            None,
        )
        .await?;

        self.create_indexer_indexes().await?;

        Ok(())
    }
}

/// Precalculated info and other output details.
#[derive(Clone, Debug, Serialize, Deserialize)]
pub struct OutputDetails {
    #[serde(skip_serializing_if = "Option::is_none")]
    pub address: Option<Address>,
    pub is_trivial_unlock: bool,
    pub rent_structure: RentStructureBytes,
}

impl From<&LedgerOutput> for OutputDocument {
    fn from(rec: &LedgerOutput) -> Self {
        let address = rec.output.owning_address().copied();
        let is_trivial_unlock = rec.output.is_trivial_unlock();

        Self {
            output_id: rec.output_id,
            output: rec.output.clone(),
            metadata: OutputMetadata {
                block_id: rec.block_id,
                booked: rec.booked,
                spent_metadata: None,
            },
            details: OutputDetails {
                address,
                is_trivial_unlock,
                rent_structure: rec.rent_structure,
            },
        }
    }
}

impl From<&LedgerSpent> for OutputDocument {
    fn from(rec: &LedgerSpent) -> Self {
        let mut res = Self::from(&rec.output);
        res.metadata.spent_metadata.replace(rec.spent_metadata);
        res
    }
}

#[derive(Clone, Debug, PartialEq, Eq, Deserialize)]
#[allow(missing_docs)]
pub struct OutputMetadataResult {
    pub output_id: OutputId,
    pub block_id: BlockId,
    pub booked: MilestoneIndexTimestamp,
    pub spent_metadata: Option<SpentMetadata>,
}

#[derive(Clone, Debug, PartialEq, Eq, Deserialize)]
#[allow(missing_docs)]
pub struct OutputWithMetadataResult {
    pub output: Output,
    pub metadata: OutputMetadataResult,
}

#[derive(Clone, Debug, Deserialize)]
#[allow(missing_docs)]
pub struct BalanceResult {
    pub total_balance: String,
    pub sig_locked_balance: String,
}

#[derive(Clone, Debug, Default, Deserialize)]
#[allow(missing_docs)]
pub struct UtxoChangesResult {
    pub created_outputs: Vec<OutputId>,
    pub consumed_outputs: Vec<OutputId>,
}

/// Implements the queries for the core API.
impl OutputCollection {
    /// Upserts [`Outputs`](crate::types::stardust::block::Output) with their
    /// [`OutputMetadata`](crate::types::ledger::OutputMetadata).
    #[instrument(skip_all, err, level = "trace")]
    pub async fn update_spent_outputs(&self, outputs: impl IntoIterator<Item = &LedgerSpent>) -> Result<(), Error> {
        // TODO: Replace `db.run_command` once the `BulkWrite` API lands in the Rust driver.
        let update_docs = outputs
            .into_iter()
            .map(|output| {
                Ok(doc! {
                    "q": { "_id": output.output.output_id },
                    "u": to_document(&OutputDocument::from(output))?,
                    "upsert": true,
                })
            })
            .collect::<Result<Vec<_>, Error>>()?;

        if !update_docs.is_empty() {
            let mut command = doc! {
                "update": Self::NAME,
                "updates": update_docs,
            };
            if let Some(ref write_concern) = self.db.write_concern() {
                command.insert("writeConcern", to_bson(write_concern)?);
            }
            let selection_criteria = self.db.selection_criteria().cloned();
            let _ = self.db.run_command(command, selection_criteria).await?;
        }

        Ok(())
    }

    /// Inserts [`Outputs`](crate::types::stardust::block::Output) with their
    /// [`OutputMetadata`](crate::types::ledger::OutputMetadata).
    #[instrument(skip_all, err, level = "trace")]
    pub async fn insert_unspent_outputs<I, B>(&self, outputs: I) -> Result<(), Error>
    where
        I: IntoIterator<Item = B>,
        I::IntoIter: Send + Sync,
        B: Borrow<LedgerOutput>,
    {
        self.insert_many_ignore_duplicates(
            outputs.into_iter().map(|d| OutputDocument::from(d.borrow())),
            InsertManyOptions::builder().ordered(false).build(),
        )
        .await?;

        Ok(())
    }

    /// Get an [`Output`] by [`OutputId`].
    pub async fn get_output(&self, output_id: &OutputId) -> Result<Option<Output>, Error> {
        self.aggregate(
            vec![
                doc! { "$match": { "_id": output_id } },
                doc! { "$replaceWith": "$output" },
            ],
            None,
        )
        .await?
        .try_next()
        .await
    }

    /// Get an [`Output`] with its [`OutputMetadata`] by [`OutputId`].
    pub async fn get_output_with_metadata(
        &self,
        output_id: &OutputId,
        ledger_index: MilestoneIndex,
    ) -> Result<Option<OutputWithMetadataResult>, Error> {
        self.aggregate(
            vec![
                doc! { "$match": {
                    "_id": output_id,
                    "metadata.booked.milestone_index": { "$lte": ledger_index }
                } },
                doc! { "$project": {
                    "output": "$output",
                    "metadata": {
                        "output_id": "$_id",
                        "block_id": "$metadata.block_id",
                        "booked": "$metadata.booked",
                        "spent_metadata": "$metadata.spent_metadata",
                    },
                } },
            ],
            None,
        )
        .await?
        .try_next()
        .await
    }

    /// Get an [`OutputMetadata`] by [`OutputId`].
    pub async fn get_output_metadata(
        &self,
        output_id: &OutputId,
        ledger_index: MilestoneIndex,
    ) -> Result<Option<OutputMetadataResult>, Error> {
        self.aggregate(
            vec![
                doc! { "$match": {
                    "_id": &output_id,
                    "metadata.booked.milestone_index": { "$lte": ledger_index }
                } },
                doc! { "$project": {
                    "output_id": "$_id",
                    "block_id": "$metadata.block_id",
                    "booked": "$metadata.booked",
                    "spent_metadata": "$metadata.spent_metadata",
                } },
            ],
            None,
        )
        .await?
        .try_next()
        .await
    }

    /// Gets the spending transaction metadata of an [`Output`] by [`OutputId`].
    pub async fn get_spending_transaction_metadata(
        &self,
        output_id: &OutputId,
    ) -> Result<Option<SpentMetadata>, Error> {
        self.aggregate(
            vec![
                doc! { "$match": {
                    "_id": &output_id,
                    "metadata.spent_metadata": { "$ne": null }
                } },
                doc! { "$replaceWith": "$metadata.spent_metadata" },
            ],
            None,
        )
        .await?
        .try_next()
        .await
    }

    /// Sums the amounts of all outputs owned by the given [`Address`](crate::types::stardust::block::Address).
    pub async fn get_address_balance(
        &self,
        address: Address,
        ledger_index: MilestoneIndex,
    ) -> Result<Option<BalanceResult>, Error> {
        self
            .aggregate(
                vec![
                    // Look at all (at ledger index o'clock) unspent output documents for the given address.
                    doc! { "$match": {
                        "details.address": &address,
                        "metadata.booked.milestone_index": { "$lte": ledger_index },
                        "metadata.spent_metadata.spent.milestone_index": { "$not": { "$lte": ledger_index } }
                    } },
                    doc! { "$group": {
                        "_id": null,
                        "total_balance": { "$sum": { "$toDecimal": "$output.amount" } },
                        "sig_locked_balance": { "$sum": { 
                            "$cond": [ { "$eq": [ "$details.is_trivial_unlock", true] }, { "$toDecimal": "$output.amount" }, 0 ]
                        } },
                    } },
                    doc! { "$project": {
                        "total_balance": { "$toString": "$total_balance" },
                        "sig_locked_balance": { "$toString": "$sig_locked_balance" },
                    } },
                ],
                None,
            )
            .await?
            .try_next()
            .await
    }

    /// Returns the changes to the UTXO ledger (as consumed and created output ids) that were applied at the given
    /// `index`. It returns `None` if the provided `index` is out of bounds (beyond Chronicle's ledger index). If
    /// the associated milestone did not perform any changes to the ledger, the returned `Vec`s will be empty.
    pub async fn get_utxo_changes(
        &self,
        index: MilestoneIndex,
        ledger_index: MilestoneIndex,
    ) -> Result<Option<UtxoChangesResult>, Error> {
        if index > ledger_index {
            Ok(None)
        } else {
            Ok(Some(
                self.aggregate(
                    vec![doc! { "$facet": {
                        "created_outputs": [
                            { "$match": { "metadata.booked.milestone_index": index  } },
                            { "$replaceWith": "$_id" },
                        ],
                        "consumed_outputs": [
                            { "$match": { "metadata.spent_metadata.spent.milestone_index": index } },
                            { "$replaceWith": "$_id" },
                        ],
                    } }],
                    None,
                )
                .await?
                .try_next()
                .await?
                .unwrap_or_default(),
            ))
        }
    }
}

#[cfg(feature = "analytics")]
mod analytics {
<<<<<<< HEAD
=======
    use decimal::d128;
    use mongodb::options::{AggregateOptions, Hint};

>>>>>>> fffff2a8
    use super::*;
    use crate::{
        db::{
            collections::analytics::{
                AddressActivityAnalytics, AddressAnalytics, AliasActivityAnalytics, BaseTokenActivityAnalytics,
                LedgerOutputAnalytics, LedgerSizeAnalytics, NftActivityAnalytics, UnclaimedTokensAnalytics,
                UnlockConditionAnalytics,
            },
            mongodb::MongoDbCollectionExt,
        },
        types::{
            stardust::block::output::{
                AliasId, AliasOutput, BasicOutput, FoundryOutput, NftId, NftOutput, TreasuryOutput,
            },
            tangle::MilestoneIndex,
        },
    };
    #[derive(Clone, Debug, Default, Serialize, Deserialize)]
    pub struct OutputAnalyticsResult {
        pub count: u64,
        pub total_value: String,
    }

    impl OutputCollection {
        /// Gathers output analytics.
        #[tracing::instrument(skip(self), err, level = "trace")]
        pub async fn get_base_token_activity_analytics(
            &self,
            milestone_index: MilestoneIndex,
        ) -> Result<BaseTokenActivityAnalytics, Error> {
            Ok(self
                .aggregate(
                    vec![
                        doc! { "$match": {
                            "metadata.booked.milestone_index": milestone_index,
                        } },
                        doc! { "$group" : {
                            "_id": null,
                            "transferred_value": { "$sum": { "$toDouble": "$output.amount" } },
                        } },
                    ],
                    None,
                )
                .await?
                .try_next()
                .await?
                .unwrap_or_default())
        }

        /// Gathers ledger (unspent) output analytics.
        #[tracing::instrument(skip(self), err, level = "trace")]
        pub async fn get_ledger_output_analytics(
            &self,
            ledger_index: MilestoneIndex,
        ) -> Result<LedgerOutputAnalytics, Error> {
            #[derive(Default, Deserialize)]
            struct Res {
                count: u64,
                value: f64,
            }

            let query = |kind: &'static str| async move {
                Result::<_, Error>::Ok(
                    self.aggregate::<Res>(
                        vec![
                            doc! { "$match": {
                                "output.kind": kind,
                                "metadata.booked.milestone_index": { "$lte": ledger_index },
                                "metadata.spent_metadata.spent.milestone_index": { "$not": { "$lte": ledger_index } }
                            } },
                            doc! { "$group" : {
                                "_id": null,
                                "count": { "$sum": 1 },
                                "value": { "$sum": { "$toDouble": "$output.amount" } },
                            } },
                        ],
                        None,
                    )
                    .await?
                    .try_next()
                    .await?
                    .unwrap_or_default(),
                )
            };

            let (basic, alias, foundry, nft, treasury) = tokio::try_join!(
                query(BasicOutput::KIND),
                query(AliasOutput::KIND),
                query(FoundryOutput::KIND),
                query(NftOutput::KIND),
                query(TreasuryOutput::KIND)
            )?;

            Ok(crate::db::collections::analytics::LedgerOutputAnalytics {
                basic_count: basic.count,
                basic_value: basic.value,
                alias_count: alias.count,
                alias_value: alias.value,
                foundry_count: foundry.count,
                foundry_value: foundry.value,
                nft_count: nft.count,
                nft_value: nft.value,
                treasury_count: treasury.count,
                treasury_value: treasury.value,
            })
        }

        /// Gathers analytics about nfts that were created/transferred/burned in the given milestone.
        #[tracing::instrument(skip(self), err, level = "trace")]
        pub async fn get_nft_output_analytics(&self, index: MilestoneIndex) -> Result<NftActivityAnalytics, Error> {
            Ok(self
                .aggregate(
                    vec![
                        doc! { "$match": {
                            "output.kind": "nft",
                            "$or": [
                                { "metadata.booked.milestone_index": index },
                                { "metadata.spent_metadata.spent.milestone_index": index },
                            ],
                        } },
                        doc! { "$facet": {
                            "created": [
                                { "$match": {
                                    "metadata.booked.milestone_index": index,
                                    "output.nft_id": NftId::implicit(),
                                } },
                                { "$group": {
                                    "_id": null,
                                    "count": { "$sum": 1 },
                                } },
                            ],
                            "changed": [
                                { "$match": { "output.nft_id": { "$ne": NftId::implicit() } } },
                                { "$group": {
                                    "_id": "$output.nft_id",
                                    "transferred": { "$sum": { "$cond": [ { "$eq": [ "$metadata.booked.milestone_index", index ] }, 1, 0 ] } },
                                    "unspent": { "$max": { "$cond": [ { "$eq": [ "$metadata.spent_metadata", null ] }, 1, 0 ] } },
                                } },
                                { "$group": {
                                    "_id": null,
                                    "transferred": { "$sum": "$transferred" },
                                    "destroyed": { "$sum": { "$cond": [ { "$eq": [ "$unspent", 0 ] }, 1, 0 ] } },
                                } },
                            ],
                        } },
                        doc! { "$project": {
                            "created_count": { "$ifNull": [ { "$first": "$created.count" }, 0 ] },
                            "transferred_count": { "$ifNull": [ { "$first": "$changed.transferred" }, 0 ] },
                            "destroyed_count": { "$ifNull": [ { "$first": "$changed.destroyed" }, 0 ] },
                        } },
                    ],
                    None,
                )
                .await?
                .try_next()
                .await?
                .unwrap_or_default())
        }

        /// Gathers analytics about aliases that were created/transferred/burned in the given milestone.
        #[tracing::instrument(skip(self), err, level = "trace")]
        pub async fn get_alias_output_analytics(&self, index: MilestoneIndex) -> Result<AliasActivityAnalytics, Error> {
            Ok(self
                .aggregate(
                    vec![
                        doc! { "$match": {
                            "output.kind": "alias",
                            "$or": [
                                { "metadata.booked.milestone_index": index },
                                { "metadata.spent_metadata.spent.milestone_index": index },
                            ],
                        } },
                        doc! { "$facet": {
                            "created": [
                                { "$match": {
                                    "metadata.booked.milestone_index": index,
                                    "output.alias_id": AliasId::implicit(),
                                } },
                                { "$group": {
                                    "_id": null,
                                    "count": { "$sum": 1 },
                                } },
                            ],
                            "changed": [
                                { "$match": { "output.alias_id": { "$ne": AliasId::implicit() } } },
                                // Group by state indexes to find where it changed
                                { "$group": {
                                    "_id": { "alias_id": "$output.alias_id", "state_index": "$output.state_index" },
                                    "total": { "$sum": { "$cond": [ { "$eq": [ "$metadata.booked.milestone_index", index ] }, 1, 0 ] } },
                                    "unspent": { "$max": { "$cond": [ { "$eq": [ "$metadata.spent_metadata", null ] }, 1, 0 ] } },
                                    "prev_state": { "$max": { "$cond": [ { "$lt": [ "$metadata.booked.milestone_index", index ] }, "$output.state_index", 0 ] } },
                                } },
                                { "$group": {
                                    "_id": "$_id.alias_id",
                                    "total": { "$sum": "$total" },
                                    "state": { "$sum": { "$cond": [ { "$ne": [ "$_id.state_index", "$prev_state" ] }, 1, 0 ] } },
                                    "unspent": { "$max": "$unspent" },
                                } },
                                { "$group": {
                                    "_id": null,
                                    "total": { "$sum": "$total" },
                                    "state": { "$sum": "$state" },
                                    "destroyed": { "$sum": { "$cond": [ { "$eq": [ "$unspent", 0 ] }, 1, 0 ] } },
                                } },
                                { "$set": { "governor": { "$subtract": [ "$total", "$state" ] } } },
                            ],
                        } },
                        doc! { "$project": {
                            "created_count": { "$ifNull": [ { "$first": "$created.count" }, 0 ] },
                            "state_changed_count": { "$ifNull": [ { "$first": "$changed.state" }, 0 ] },
                            "governor_changed_count": { "$ifNull": [ { "$first": "$changed.governor" }, 0 ] },
                            "destroyed_count": { "$ifNull": [ { "$first": "$changed.destroyed" }, 0 ] },
                        } }
                    ],
                    None,
                )
                .await?
                .try_next()
                .await?
                .unwrap_or_default())
        }

        /// Gathers byte cost and storage deposit analytics.
        #[tracing::instrument(skip(self), err, level = "trace")]
        pub async fn get_ledger_size_analytics(
            &self,
            ledger_index: MilestoneIndex,
        ) -> Result<LedgerSizeAnalytics, Error> {
            Ok(self
            .aggregate(
                vec![
                    doc! { "$match": {
                        "metadata.booked.milestone_index": { "$lte": ledger_index },
                        "metadata.spent_metadata.spent.milestone_index": { "$not": { "$lte": ledger_index } }
                    } },
                    doc! { "$group" : {
                        "_id": null,
                        "total_key_bytes": { "$sum": { "$toDouble": "$details.rent_structure.num_key_bytes" } },
                        "total_data_bytes": { "$sum": { "$toDouble": "$details.rent_structure.num_data_bytes" } },
                        "total_storage_deposit_value": { "$sum": { "$toDouble": { "$ifNull": [ "$output.storage_deposit_return_unlock_condition.amount", 0 ] } } }
                    } },
                ],
                AggregateOptions::builder().hint(Hint::Name("output_spent_milestone_index_comp".to_string())).build(),
            )
            .await?
            .try_next()
            .await?
            .unwrap_or_default())
        }

        /// Create aggregate statistics of all addresses.
        #[tracing::instrument(skip(self), err, level = "trace")]
        pub async fn get_address_activity_analytics(
            &self,
            milestone_index: MilestoneIndex,
        ) -> Result<AddressActivityAnalytics, Error> {
            #[derive(Default, Deserialize)]
            struct Res {
                address_count: u64,
            }

            let (total, receiving, sending) = tokio::try_join!(
                async {
                    Result::<Res, Error>::Ok(
                        self.aggregate(
                            vec![
                                doc! { "$match": {
                                    "details.address": { "$exists": true },
                                    "$or": [
                                        { "metadata.booked.milestone_index": milestone_index },
                                        { "metadata.spent_metadata.spent.milestone_index": milestone_index },
                                    ],
                                } },
                                doc! { "$group" : { "_id": "$details.address" } },
                                doc! { "$count": "address_count" },
                            ],
                            None,
                        )
                        .await?
                        .try_next()
                        .await?
                        .unwrap_or_default(),
                    )
                },
                async {
                    Result::<Res, Error>::Ok(
                        self.aggregate(
                            vec![
                                doc! { "$match": {
                                    "details.address": { "$exists": true },
                                    "metadata.booked.milestone_index": milestone_index
                                } },
                                doc! { "$group" : { "_id": "$details.address" }},
                                doc! { "$count": "address_count" },
                            ],
                            None,
                        )
                        .await?
                        .try_next()
                        .await?
                        .unwrap_or_default(),
                    )
                },
                async {
                    Result::<Res, Error>::Ok(
                        self.aggregate(
                            vec![
                                doc! { "$match": {
                                    "details.address": { "$exists": true },
                                    "metadata.spent_metadata.spent.milestone_index": milestone_index
                                } },
                                doc! { "$group" : { "_id": "$details.address" }},
                                doc! { "$count": "address_count" },
                            ],
                            None,
                        )
                        .await?
                        .try_next()
                        .await?
                        .unwrap_or_default(),
                    )
                }
            )?;
            Ok(AddressActivityAnalytics {
                total_count: total.address_count,
                receiving_count: receiving.address_count,
                sending_count: sending.address_count,
            })
        }

        /// Get ledger address analytics.
        #[tracing::instrument(skip(self), err, level = "trace")]
        pub async fn get_address_analytics(&self, ledger_index: MilestoneIndex) -> Result<AddressAnalytics, Error> {
            Ok(self
                .aggregate(
                    vec![
                        doc! { "$match": {
                            "details.address": { "$exists": true },
                            "metadata.booked.milestone_index": { "$lte": ledger_index },
                            "metadata.spent_metadata.spent.milestone_index": { "$not": { "$lte": ledger_index } }
                        } },
                        doc! { "$group" : {
                            "_id": "$details.address",
                        }},
                        doc! { "$group" : {
                            "_id": null,
                            "address_with_balance_count": { "$sum": 1 }
                        }},
                        doc! { "$project": {
                            "address_with_balance_count": "$address_with_balance_count"
                        } },
                    ],
                    AggregateOptions::builder().hint(Hint::Name("output_spent_milestone_index_comp".to_string())).build()
                )
                .await?
                .try_next()
                .await?
                .unwrap_or_default())
        }

        /// Gets the number of claimed tokens.
        #[tracing::instrument(skip(self), err, level = "trace")]
        pub async fn get_unclaimed_token_analytics(
            &self,
            ledger_index: MilestoneIndex,
        ) -> Result<UnclaimedTokensAnalytics, Error> {
            Ok(self
                .aggregate(
                    vec![
                        doc! { "$match": {
                            "metadata.booked.milestone_index": { "$eq": 0 },
                            "metadata.spent_metadata.spent.milestone_index": { "$not": { "$lte": ledger_index } }
                        } },
                        doc! { "$group": {
                            "_id": null,
                            "unclaimed_count": { "$sum": 1 },
                            "unclaimed_value": { "$sum": { "$toDouble": "$output.amount" } },
                        } },
                    ],
                    None,
                )
                .await?
                .try_next()
                .await?
                .unwrap_or_default())
        }

        /// Gets analytics about unlock conditions.
        #[tracing::instrument(skip(self), err, level = "trace")]
        pub async fn get_unlock_condition_analytics(
            &self,
            ledger_index: MilestoneIndex,
        ) -> Result<UnlockConditionAnalytics, Error> {
            #[derive(Default, Deserialize)]
            struct Res {
                count: u64,
                value: f64,
            }

            let query = |kind: &'static str| async move {
                Result::<Res, Error>::Ok(
                    self.aggregate(
                        vec![
                            doc! { "$match": {
                                format!("output.{kind}"): { "$exists": true },
                                "metadata.booked.milestone_index": { "$lte": ledger_index },
                                "metadata.spent_metadata.spent.milestone_index": { "$not": { "$lte": ledger_index } }
                            } },
                            doc! { "$group": {
                                "_id": null,
                                "count": { "$sum": 1 },
                                "value": { "$sum": { "$toDouble": "$output.amount" } },
                            } },
                        ],
                        None,
                    )
                    .await?
                    .try_next()
                    .await?
                    .unwrap_or_default(),
                )
            };

            let (timelock, expiration, sdruc) = tokio::try_join!(
                query("timelock_unlock_condition"),
                query("expiration_unlock_condition"),
                query("storage_deposit_return_unlock_condition"),
            )?;

            Ok(UnlockConditionAnalytics {
                timelock_count: timelock.count,
                timelock_value: timelock.value,
                expiration_count: expiration.count,
                expiration_value: expiration.value,
                storage_deposit_return_count: sdruc.count,
                storage_deposit_return_value: sdruc.value,
            })
        }
    }
}

#[derive(Clone, Debug, Serialize, Deserialize)]
pub struct RichestAddresses {
    pub top: Vec<AddressStat>,
}

#[derive(Clone, Debug, Serialize, Deserialize)]
#[allow(missing_docs)]
pub struct AddressStat {
    pub address: Address,
    pub balance: String,
}

#[derive(Clone, Debug, Serialize, Deserialize)]
pub struct TokenDistribution {
    pub distribution: Vec<DistributionStat>,
}

#[derive(Clone, Debug, Serialize, Deserialize)]
/// Statistics for a particular logarithmic range of balances
pub struct DistributionStat {
    /// The logarithmic index the balances are contained between: \[10^index..10^(index+1)\]
    pub index: u32,
    /// The number of unique addresses in this range
    pub address_count: u64,
    /// The total balance of the addresses in this range
    pub total_balance: String,
}

impl OutputCollection {
    /// Create richest address statistics.
    pub async fn get_richest_addresses(
        &self,
        ledger_index: MilestoneIndex,
        top: usize,
    ) -> Result<RichestAddresses, Error> {
        let top = self
            .aggregate(
                vec![
                    doc! { "$match": {
                        "details.address": { "$exists": true },
                        "metadata.booked.milestone_index": { "$lte": ledger_index },
                        "metadata.spent_metadata.spent.milestone_index": { "$not": { "$lte": ledger_index } }
                    } },
                    doc! { "$group" : {
                        "_id": "$details.address",
                        "balance": { "$sum": { "$toDecimal": "$output.amount" } },
                    } },
                    doc! { "$sort": { "balance": -1 } },
                    doc! { "$limit": top as i64 },
                    doc! { "$project": {
                        "_id": 0,
                        "address": "$_id",
                        "balance": { "$toString": "$balance" },
                    } },
                ],
                None,
            )
            .await?
            .try_collect()
            .await?;
        Ok(RichestAddresses { top })
    }

    /// Create token distribution statistics.
    pub async fn get_token_distribution(&self, ledger_index: MilestoneIndex) -> Result<TokenDistribution, Error> {
        let distribution = self
            .aggregate(
                vec![
                    doc! { "$match": {
                        "details.address": { "$exists": true },
                        "metadata.booked.milestone_index": { "$lte": ledger_index },
                        "metadata.spent_metadata.spent.milestone_index": { "$not": { "$lte": ledger_index } }
                    } },
                    doc! { "$group" : {
                        "_id": "$details.address",
                        "balance": { "$sum": { "$toDecimal": "$output.amount" } },
                    } },
                    doc! { "$set": { "index": { "$toInt": { "$log10": "$balance" } } } },
                    doc! { "$group" : {
                        "_id": "$index",
                        "address_count": { "$sum": 1 },
                        "total_balance": { "$sum": "$balance" },
                    } },
                    doc! { "$sort": { "_id": 1 } },
                    doc! { "$project": {
                        "_id": 0,
                        "index": "$_id",
                        "address_count": 1,
                        "total_balance": { "$toString": "$total_balance" },
                    } },
                ],
                None,
            )
            .await?
            .try_collect()
            .await?;
        Ok(TokenDistribution { distribution })
    }
}<|MERGE_RESOLUTION|>--- conflicted
+++ resolved
@@ -384,12 +384,8 @@
 
 #[cfg(feature = "analytics")]
 mod analytics {
-<<<<<<< HEAD
-=======
-    use decimal::d128;
     use mongodb::options::{AggregateOptions, Hint};
 
->>>>>>> fffff2a8
     use super::*;
     use crate::{
         db::{
