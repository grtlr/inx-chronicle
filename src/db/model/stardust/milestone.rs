--- conflicted
+++ resolved
@@ -47,24 +47,17 @@
 
 impl MongoDb {
     /// Get milestone with index.
-<<<<<<< HEAD
-    pub async fn get_milestone_record(&self, id: &MilestoneId) -> Result<Option<Document>, Error> {
+    pub async fn get_milestone_record(&self, id: &dto::MilestoneId) -> Result<Option<MilestoneRecord>, Error> {
         self.0
-            .collection::<Document>(MilestoneRecord::COLLECTION)
-            .find_one(doc! {"milestone_id": id.to_string()}, None)
+            .collection::<MilestoneRecord>(MilestoneRecord::COLLECTION)
+            .find_one(doc! {"milestone_id": bson::to_bson(id)?}, None)
             .await
     }
 
     /// Get milestone with index.
-    pub async fn get_milestone_record_by_index(&self, index: u32) -> Result<Option<Document>, Error> {
+    pub async fn get_milestone_record_by_index(&self, index: u32) -> Result<Option<MilestoneRecord>, Error> {
         self.0
-            .collection::<Document>(MilestoneRecord::COLLECTION)
-=======
-    pub async fn get_milestone_record_by_index(&self, index: u32) -> Result<Option<MilestoneRecord>, Error> {
-        let res = self
-            .0
             .collection::<MilestoneRecord>(MilestoneRecord::COLLECTION)
->>>>>>> e50aea4d
             .find_one(doc! {"milestone_index": index}, None)
             .await
     }
