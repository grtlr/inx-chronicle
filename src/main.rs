// Copyright 2022 IOTA Stiftung
// SPDX-License-Identifier: Apache-2.0

<<<<<<< HEAD
use actix::{
    Actor,
    System,
};
use chronicle::{
    api::{
        ChronicleAPI,
        ShutdownAPI,
    },
    config::mongo::{
        Credential,
        MongoConfig,
    },
};
=======
#![warn(missing_docs)]

//! TODO
>>>>>>> f1e68a67

fn main() {
    dotenv::dotenv().unwrap();
    env_logger::init();
    let system = System::new();
    let mongo_config =
        MongoConfig::default().with_credential(Credential::default().with_username("root").with_password("pass"));
    let res: anyhow::Result<()> = system.block_on(async {
        let api_addr = ChronicleAPI::new(mongo_config)?.start();
        tokio::signal::ctrl_c().await.ok();
        api_addr.send(ShutdownAPI).await.ok();
        Ok(())
    });
    res.unwrap();
}<|MERGE_RESOLUTION|>--- conflicted
+++ resolved
@@ -1,7 +1,10 @@
 // Copyright 2022 IOTA Stiftung
 // SPDX-License-Identifier: Apache-2.0
 
-<<<<<<< HEAD
+#![warn(missing_docs)]
+
+//! TODO
+
 use actix::{
     Actor,
     System,
@@ -16,11 +19,6 @@
         MongoConfig,
     },
 };
-=======
-#![warn(missing_docs)]
-
-//! TODO
->>>>>>> f1e68a67
 
 fn main() {
     dotenv::dotenv().unwrap();
