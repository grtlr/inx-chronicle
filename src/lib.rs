// Copyright 2022 IOTA Stiftung
// SPDX-License-Identifier: Apache-2.0

<<<<<<< HEAD
#![allow(clippy::unnecessary_lazy_evaluations)]

#[cfg(feature = "api")]
pub mod api;
pub mod config;
mod types;

pub mod cpt2 {
    pub use bee_message_cpt2::{
        self,
        *,
    };
    pub use bee_rest_api_cpt2::{
        self,
        *,
    };
}
pub mod stardust {
    pub use bee_message_stardust::{
        self,
        *,
    };
    pub use bee_rest_api_stardust::{
        self,
        *,
    };
}
=======
#![warn(missing_docs)]

//! TODO
>>>>>>> f1e68a67

#[cfg(test)]
mod test {
    #[test]
    fn test_fn() {
        assert_eq!(true, true);
    }
}<|MERGE_RESOLUTION|>--- conflicted
+++ resolved
@@ -1,8 +1,10 @@
 // Copyright 2022 IOTA Stiftung
 // SPDX-License-Identifier: Apache-2.0
 
-<<<<<<< HEAD
 #![allow(clippy::unnecessary_lazy_evaluations)]
+#![warn(missing_docs)]
+
+//! TODO
 
 #[cfg(feature = "api")]
 pub mod api;
@@ -10,6 +12,7 @@
 mod types;
 
 pub mod cpt2 {
+    //! Chrysalis pt.2 bee types
     pub use bee_message_cpt2::{
         self,
         *,
@@ -20,6 +23,7 @@
     };
 }
 pub mod stardust {
+    //! Stardust bee types
     pub use bee_message_stardust::{
         self,
         *,
@@ -29,11 +33,6 @@
         *,
     };
 }
-=======
-#![warn(missing_docs)]
-
-//! TODO
->>>>>>> f1e68a67
 
 #[cfg(test)]
 mod test {
