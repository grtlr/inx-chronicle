// Copyright 2022 IOTA Stiftung
// SPDX-License-Identifier: Apache-2.0

<<<<<<< HEAD
#![allow(clippy::unnecessary_lazy_evaluations)]

#[cfg(feature = "api")]
pub mod api;
pub mod config;
mod types;

pub mod cpt2 {
    pub use bee_message_cpt2::{
        self,
        *,
    };
    pub use bee_rest_api_cpt2::{
        self,
        *,
    };
}
pub mod stardust {
    pub use bee_message_stardust::{
        self,
        *,
    };
    pub use bee_rest_api_stardust::{
        self,
        *,
    };
}
=======
#![warn(missing_docs)]

//! TODO
>>>>>>> f1e68a67

#[cfg(test)]
mod test {
    #[test]
    fn test_fn() {
        assert_eq!(true, true);
    }
}<|MERGE_RESOLUTION|>--- conflicted
+++ resolved
@@ -1,8 +1,9 @@
 // Copyright 2022 IOTA Stiftung
 // SPDX-License-Identifier: Apache-2.0
 
-<<<<<<< HEAD
-#![allow(clippy::unnecessary_lazy_evaluations)]
+#![warn(missing_docs)]
+
+//! TODO
 
 #[cfg(feature = "api")]
 pub mod api;
@@ -29,11 +30,6 @@
         *,
     };
 }
-=======
-#![warn(missing_docs)]
-
-//! TODO
->>>>>>> f1e68a67
 
 #[cfg(test)]
 mod test {
