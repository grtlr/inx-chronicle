// Copyright 2022 IOTA Stiftung
// SPDX-License-Identifier: Apache-2.0

#![allow(clippy::unnecessary_lazy_evaluations)]
#![warn(missing_docs)]

//! TODO

<<<<<<< HEAD
/// Module containing the API.
#[cfg(feature = "api")]
pub mod api;
/// Module containing the configuration.
pub mod config;

mod types;

/// Re-exporting the Chrysalis types.
pub mod cpt2 {
=======
#[cfg(feature = "api")]
pub mod api;
pub mod config;
mod types;

pub mod cpt2 {
    //! Chrysalis pt.2 bee types
>>>>>>> 1c7ed809
    pub use bee_message_cpt2::{
        self,
        *,
    };
    pub use bee_rest_api_cpt2::{
        self,
        *,
    };
}
<<<<<<< HEAD
/// Re-exporting the Stardust types.
pub mod stardust {
=======
pub mod stardust {
    //! Stardust bee types
>>>>>>> 1c7ed809
    pub use bee_message_stardust::{
        self,
        *,
    };
    pub use bee_rest_api_stardust::{
        self,
        *,
    };
}

#[cfg(test)]
mod test {
    #[test]
    fn test_fn() {
        assert_eq!(true, true);
    }
}<|MERGE_RESOLUTION|>--- conflicted
+++ resolved
@@ -1,12 +1,10 @@
 // Copyright 2022 IOTA Stiftung
 // SPDX-License-Identifier: Apache-2.0
 
-#![allow(clippy::unnecessary_lazy_evaluations)]
 #![warn(missing_docs)]
 
 //! TODO
 
-<<<<<<< HEAD
 /// Module containing the API.
 #[cfg(feature = "api")]
 pub mod api;
@@ -17,15 +15,7 @@
 
 /// Re-exporting the Chrysalis types.
 pub mod cpt2 {
-=======
-#[cfg(feature = "api")]
-pub mod api;
-pub mod config;
-mod types;
-
-pub mod cpt2 {
     //! Chrysalis pt.2 bee types
->>>>>>> 1c7ed809
     pub use bee_message_cpt2::{
         self,
         *,
@@ -35,13 +25,9 @@
         *,
     };
 }
-<<<<<<< HEAD
 /// Re-exporting the Stardust types.
 pub mod stardust {
-=======
-pub mod stardust {
     //! Stardust bee types
->>>>>>> 1c7ed809
     pub use bee_message_stardust::{
         self,
         *,
