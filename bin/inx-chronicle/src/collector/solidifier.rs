--- conflicted
+++ resolved
@@ -14,13 +14,6 @@
 
 #[derive(Debug, Error)]
 pub enum SolidifierError {
-<<<<<<< HEAD
-    #[error(transparent)]
-    Doc(#[from] DocError),
-=======
-    #[error("the archiver is missing")]
-    MissingArchiver,
->>>>>>> e50aea4d
     #[cfg(feature = "stardust")]
     #[error("the INX requester is missing")]
     MissingInxRequester,
@@ -74,28 +67,6 @@
         ) -> Result<(), Self::Error> {
             // Process by iterating the queue until we either complete the milestone or fail to find a message
             while let Some(message_id) = ms_state.process_queue.front() {
-<<<<<<< HEAD
-                // Try the database first
-                match self.db.get_message(message_id).await? {
-                    Some(mut message_doc) => {
-                        match message_doc
-                            .take_bson("metadata.referenced_by_milestone_index")
-                            .ok()
-                            .map(|b| b.as_u32())
-                            .transpose()?
-                        {
-                            Some(ms_index) => {
-                                // We may have reached a different milestone, in which case there is nothing to
-                                // do for this message
-                                if ms_state.milestone_index == ms_index {
-                                    let parents = message_doc
-                                        .take_array("message.parents.inner")?
-                                        .iter()
-                                        .map(|b| MessageId::from_str(b.as_str().unwrap()))
-                                        .collect::<Result<Vec<MessageId>, _>>()
-                                        .unwrap();
-                                    ms_state.process_queue.extend(parents);
-=======
                 // First check if we already processed this message in this run
                 if ms_state.db_cache.contains(message_id) {
                     ms_state.process_queue.pop_front();
@@ -118,7 +89,6 @@
                                     // do for this message
                                     if ms_state.milestone_index == ms_index {
                                         let parents = Vec::from(message_rec.message.parents);
-                                        ms_state.messages.insert(message_id.clone(), message_rec.raw);
                                         ms_state.process_queue.extend(parents);
                                     }
                                     ms_state.process_queue.pop_front();
@@ -137,7 +107,6 @@
                                         ))
                                         .map_err(|_| SolidifierError::MissingInxRequester)?;
                                     return Ok(());
->>>>>>> e50aea4d
                                 }
                             }
                         }
