--- conflicted
+++ resolved
@@ -275,11 +275,7 @@
                                 // We may have reached a different milestone, in which case there is nothing to
                                 // do for this block
                                 if ms_state.milestone_index == ms_index {
-<<<<<<< HEAD
-                                    let parents = Vec::from(block_rec.block.parents);
-=======
-                                    let parents = Vec::from(message_rec.inner.parents);
->>>>>>> d5da16a3
+                                    let parents = Vec::from(block_rec.inner.parents);
                                     ms_state.process_queue.extend(parents);
                                 }
                                 ms_state.process_queue.pop_front();
