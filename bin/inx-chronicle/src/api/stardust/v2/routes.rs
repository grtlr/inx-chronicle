--- conflicted
+++ resolved
@@ -8,18 +8,11 @@
     routing::*,
     Router,
 };
+use bee_message_stardust::payload::milestone::MilestoneId;
 use chronicle::{
-<<<<<<< HEAD
-    db::{
-        bson::{BsonExt, DocExt, U64},
-        MongoDb,
-    },
-    stardust::{output::OutputId, payload::milestone::MilestoneId, MessageId},
-=======
     db::MongoDb,
     dto,
     stardust::{output::OutputId, payload::transaction::TransactionId, MessageId},
->>>>>>> e50aea4d
 };
 use futures::TryStreamExt;
 
@@ -141,46 +134,27 @@
 }
 
 async fn output(database: Extension<MongoDb>, Path(output_id): Path<String>) -> ApiResult<OutputResponse> {
-    let output_id = OutputId::from_str(&output_id)?;
-<<<<<<< HEAD
-    let mut output = database
-        .get_output(output_id.transaction_id(), output_id.index())
-        .await?
-        .ok_or(ApiError::NoResults)?;
-
-    let booked_ms_index = output
-        .get_bson("metadata.milestone_index")
-        .and_then(|ms| Ok(ms.as_u32()?))?;
+    let output_id = dto::OutputId::from(&OutputId::from_str(&output_id)?);
+    let output_res = database
+        .get_output(&output_id.transaction_id, output_id.index)
+        .await?
+        .ok_or(ApiError::NoResults)?;
+
+    let booked_ms_index = output_res
+        .metadata
+        .map(|d| d.referenced_by_milestone_index)
+        .ok_or(ApiError::NoResults)?;
     let booked_ms = database
         .get_milestone_record_by_index(booked_ms_index)
-=======
-    output_by_transaction_id(
-        database,
-        Path((output_id.transaction_id().to_string(), output_id.index())),
-    )
-    .await
-}
-
-async fn output_by_transaction_id(
-    database: Extension<MongoDb>,
-    Path((transaction_id, idx)): Path<(String, u16)>,
-) -> ApiResult<OutputResponse> {
-    let transaction_id_dto = dto::TransactionId::from(TransactionId::from_str(&transaction_id)?);
-    let output_res = database
-        .get_output_by_transaction_id(&transaction_id_dto, idx)
->>>>>>> e50aea4d
         .await?
         .ok_or(ApiError::NoResults)?;
     let spending_transaction = database
-        .get_spending_transaction(output_id.transaction_id(), output_id.index())
+        .get_spending_transaction(&output_id.transaction_id, output_id.index)
         .await?;
 
-<<<<<<< HEAD
-    let spending_ms_index = spending_transaction.as_ref().and_then(|txn| {
-        txn.get_bson("metadata.milestone_index")
-            .and_then(|ms| Ok(ms.as_u32()?))
-            .ok()
-    });
+    let spending_ms_index = spending_transaction
+        .as_ref()
+        .and_then(|txn| txn.metadata.as_ref().map(|d| d.referenced_by_milestone_index));
     let spending_ms = if let Some(ms_index) = spending_ms_index {
         database.get_milestone_record_by_index(ms_index).await?
     } else {
@@ -188,61 +162,45 @@
     };
 
     Ok(OutputResponse {
-        message_id: output.get_as_string("message_id")?,
-        transaction_id: output_id.transaction_id().to_string(),
-        output_index: output_id.index(),
+        message_id: output_res.message_id.to_hex(),
+        transaction_id: output_id.transaction_id.to_hex(),
+        output_index: output_id.index,
         is_spent: spending_transaction.is_some(),
         milestone_index_spent: spending_ms_index,
-        milestone_ts_spent: spending_ms.as_ref().and_then(|ms| {
-            ms.get_datetime("milestone_timestamp")
-                .map(|ms| (ms.timestamp_millis() / 1000) as u32)
-                .ok()
-        }),
+        milestone_ts_spent: spending_ms
+            .as_ref()
+            .map(|ms| (ms.milestone_timestamp.timestamp_millis() / 1000) as u32),
         milestone_index_booked: booked_ms_index,
-        milestone_ts_booked: booked_ms
-            .get_datetime("milestone_timestamp")
-            .map(|ms| (ms.timestamp_millis() / 1000) as u32)?,
-        output: output.take_bson("message.payload.data.essence.data.outputs")?.into(),
-=======
-    let spending_transaction = database.get_spending_transaction(&transaction_id_dto, idx).await?;
-
-    Ok(OutputResponse {
-        message_id: output_res.message_id.to_hex(),
-        transaction_id: transaction_id.to_string(),
-        output_index: idx,
-        spending_transaction: spending_transaction.map(|rec| rec.message),
+        milestone_ts_booked: (booked_ms.milestone_timestamp.timestamp_millis() / 1000) as u32,
         output: output_res.output,
->>>>>>> e50aea4d
     })
 }
 
 async fn output_metadata(
     database: Extension<MongoDb>,
-<<<<<<< HEAD
     Path(output_id): Path<String>,
 ) -> ApiResult<OutputMetadataResponse> {
-    let output_id = OutputId::from_str(&output_id)?;
-    let output = database
-        .get_output(output_id.transaction_id(), output_id.index())
-        .await?
-        .ok_or(ApiError::NoResults)?;
-
-    let booked_ms_index = output
-        .get_bson("metadata.milestone_index")
-        .and_then(|ms| Ok(ms.as_u32()?))?;
+    let output_id = dto::OutputId::from(&OutputId::from_str(&output_id)?);
+    let output_res = database
+        .get_output(&output_id.transaction_id, output_id.index)
+        .await?
+        .ok_or(ApiError::NoResults)?;
+
+    let booked_ms_index = output_res
+        .metadata
+        .map(|d| d.referenced_by_milestone_index)
+        .ok_or(ApiError::NoResults)?;
     let booked_ms = database
         .get_milestone_record_by_index(booked_ms_index)
         .await?
         .ok_or(ApiError::NoResults)?;
     let spending_transaction = database
-        .get_spending_transaction(output_id.transaction_id(), output_id.index())
+        .get_spending_transaction(&output_id.transaction_id, output_id.index)
         .await?;
 
-    let spending_ms_index = spending_transaction.as_ref().and_then(|txn| {
-        txn.get_bson("metadata.milestone_index")
-            .and_then(|ms| Ok(ms.as_u32()?))
-            .ok()
-    });
+    let spending_ms_index = spending_transaction
+        .as_ref()
+        .and_then(|txn| txn.metadata.as_ref().map(|d| d.referenced_by_milestone_index));
     let spending_ms = if let Some(ms_index) = spending_ms_index {
         database.get_milestone_record_by_index(ms_index).await?
     } else {
@@ -250,46 +208,24 @@
     };
 
     Ok(OutputMetadataResponse {
-        message_id: output.get_as_string("message_id")?,
-        transaction_id: output_id.transaction_id().to_string(),
-        output_index: output_id.index(),
+        message_id: output_res.message_id.to_hex(),
+        transaction_id: output_id.transaction_id.to_hex(),
+        output_index: output_id.index,
         is_spent: spending_transaction.is_some(),
         milestone_index_spent: spending_ms_index,
-        milestone_ts_spent: spending_ms.as_ref().and_then(|ms| {
-            ms.get_datetime("milestone_timestamp")
-                .map(|ms| (ms.timestamp_millis() / 1000) as u32)
-                .ok()
-        }),
-        transaction_id_spent: spending_transaction.as_ref().and_then(|txn| {
-            txn.get_bson("message.payload.transaction_id")
-                .and_then(|ms| Ok(ms.as_string()?))
-                .ok()
+        milestone_ts_spent: spending_ms
+            .as_ref()
+            .map(|ms| (ms.milestone_timestamp.timestamp_millis() / 1000) as u32),
+        transaction_id_spent: spending_transaction.as_ref().map(|txn| {
+            if let Some(dto::Payload::Transaction(payload)) = &txn.message.payload {
+                payload.id.to_hex()
+            } else {
+                unreachable!()
+            }
         }),
         milestone_index_booked: booked_ms_index,
-        milestone_ts_booked: booked_ms
-            .get_datetime("milestone_timestamp")
-            .map(|ms| (ms.timestamp_millis() / 1000) as u32)?,
-    })
-=======
-    Path(message_id): Path<String>,
-) -> ApiResult<TransactionResponse> {
-    let message_id_dto = dto::MessageId::from(MessageId::from_str(&message_id)?);
-    let rec = database
-        .get_message(&message_id_dto)
-        .await?
-        .ok_or(ApiError::NoResults)?;
-    if let Some(dto::Payload::Transaction(payload)) = rec.message.payload {
-        let dto::TransactionEssence::Regular { inputs, outputs, .. } = payload.essence;
-        Ok(TransactionResponse {
-            message_id,
-            milestone_index: rec.metadata.as_ref().map(|d| d.referenced_by_milestone_index),
-            outputs: outputs.into(),
-            inputs: inputs.into(),
-        })
-    } else {
-        Err(ApiError::NoResults)
-    }
->>>>>>> e50aea4d
+        milestone_ts_booked: (booked_ms.milestone_timestamp.timestamp_millis() / 1000) as u32,
+    })
 }
 
 async fn transaction_included_message(
@@ -311,15 +247,13 @@
 }
 
 async fn milestone(database: Extension<MongoDb>, Path(milestone_id): Path<String>) -> ApiResult<MilestoneResponse> {
-    let milestone_id = MilestoneId::from_str(&milestone_id)?;
+    let milestone_id_dto = dto::MilestoneId::from(MilestoneId::from_str(&milestone_id)?);
     database
-        .get_milestone_record(&milestone_id)
+        .get_milestone_record(&milestone_id_dto)
         .await?
         .ok_or(ApiError::NoResults)
-        .and_then(|mut rec| {
-            Ok(MilestoneResponse {
-                payload: rec.take_bson("message.payload")?.into(),
-            })
+        .map(|rec| MilestoneResponse {
+            payload: dto::Payload::Milestone(Box::new(rec.payload)),
         })
 }
 
@@ -328,14 +262,7 @@
         .get_milestone_record_by_index(index)
         .await?
         .ok_or(ApiError::NoResults)
-<<<<<<< HEAD
-        .and_then(|mut rec| {
-            Ok(MilestoneResponse {
-                payload: rec.take_bson("message.payload")?.into(),
-            })
-=======
         .map(|rec| MilestoneResponse {
             payload: dto::Payload::Milestone(Box::new(rec.payload)),
->>>>>>> e50aea4d
         })
 }